--- conflicted
+++ resolved
@@ -46,11 +46,8 @@
 class PreprocessingConfig(BaseModel):
     field_mappings: Dict[str, FieldMappingConfig] = {}
     normalize_whitespace: bool = True
-<<<<<<< HEAD
     augmentation_config: Dict[str, Any] = {}
-=======
     split_config: Optional[HFSplitConfig | ManualSplitConfig | NoSplitConfig] = None
->>>>>>> 043f8d9c
 
 
 class PreprocessingRequest(BaseModel):
