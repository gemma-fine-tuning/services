--- conflicted
+++ resolved
@@ -1,4 +1,5 @@
 # Hugging Face Token (required for Gemma models)
+# Make sure it has write access if you want to push models to hub
 # Make sure it has write access if you want to push models to hub
 HUGGINGFACE_TOKEN=your_hf_token_here
 
@@ -6,7 +7,6 @@
 PREPROCESSING_API_URL=http://localhost:8080
 TRAINING_API_URL=http://localhost:8081
 
-<<<<<<< HEAD
 # Use the following variable for storage type
 STORAGE_TYPE=local # Use this for local dataset storage
 # STORAGE_TYPE=gcs # Use this for Google Cloud Storage (Buckets) for dataset storage
@@ -17,12 +17,6 @@
 
 # Preprocessing storage choice
 GCS_BUCKET_NAME=your-bucket-name # Needed if you choose gcs data storage.
-=======
-# Preprocessing storage choice
-STORAGE_TYPE=local
-LOCAL_DATA_PATH=./data
-GCS_BUCKET_NAME=your-bucket-name
->>>>>>> 89291289
 
 # Logging
 WANDB_API_KEY=your_wandb_api_key_here
