import os
import logging
from fastapi import FastAPI, HTTPException
from google.cloud import run_v2
from google.cloud import storage
from schema import (
    TrainRequest,
    JobSubmitResponse,
    JobStatusResponse,
    JobListResponse,
    JobListEntry,
)
import json
import uvicorn
import hashlib
from datetime import datetime, timezone
from job_manager import JobStateManager, JobMetadata, JobStatus

app = FastAPI(
    title="Gemma Training Service",
    version="1.0.0",
    description="Training backend (Cloud Run GPU) for fine-tuning LLMs with various methods",
)
logging.basicConfig(
    level=logging.INFO,
    format="%(asctime)s - %(levelname)s - %(message)s",
)

<<<<<<< HEAD
# Training metrics will be available via REST API endpoints
=======
>>>>>>> 89291289
logging.info("✅ Training service ready")

project_id = os.getenv("PROJECT_ID")
if not project_id:
    raise ValueError("PROJECT_ID environment variable must be set for Firestore client")
job_manager = JobStateManager(project_id)

# These will not be configured in the os envvars because they are pretty much fixed to these two values
REGION = os.getenv("REGION", "us-central1")
JOB_NAME = os.getenv("TRAINING_JOB_NAME", "training-job")
GCS_CONFIG_BUCKET = os.getenv("GCS_CONFIG_BUCKET_NAME", "gemma-train-config")


def login_hf(hf_token: str = None):
    """
    Login to Hugging Face.
    For now we support env variable for dev but in prod we will just raise an error.
    Login is required for pushing and pulling models since Gemma3 is a gated model.
    """
    token = hf_token or os.environ.get("HUGGINGFACE_TOKEN")
    if token:
        login(token=token)
        logging.info("Logged into Hugging Face")
    else:
        logging.warning("HF Token not provided. Hugging Face login skipped.")


@app.get("/health")
async def health_check():
    return {"status": "healthy", "service": "training"}


def make_job_id(processed_dataset_id, base_model_id, request):
    """
    Creates a job ID for a training job.
    This has the following properties:
    - IDs are only the same if the processed dataset ID, base model ID, and request are the same
    - IDs are deterministic, i.e. same request will always produce the same ID
    - IDs are short because we truncate the hash to 8 characters
    """
    base = f"training_{processed_dataset_id}_{base_model_id.split('/')[-1]}"
    request_str = json.dumps(request.model_dump(), sort_keys=True)
    short_hash = hashlib.sha256(request_str.encode()).hexdigest()[:8]
    return f"{base}_{short_hash}"


@app.get("/jobs", response_model=JobListResponse)
async def list_jobs():
    """List all jobs with job_id and job_name."""
    try:
<<<<<<< HEAD
        if request.export == "hfhub" and not request.hf_repo_id:
            raise HTTPException(
                status_code=400, detail="hf_repo_id is required for Hugging Face export"
            )

        login_hf(request.hf_token)
        training_service = TrainingService.from_provider(request.model_config.provider)
        return training_service.run_training(request)
=======
        jobs = job_manager.list_jobs()
        # Only return jobs that have a job_id
        job_entries = [JobListEntry(**job) for job in jobs if job.get("job_id")]
        return JobListResponse(jobs=job_entries)
>>>>>>> 89291289
    except Exception as e:
        logging.error(f"Failed to list jobs: {str(e)}")
        raise HTTPException(status_code=500, detail="Failed to list jobs")


@app.post("/train", response_model=JobSubmitResponse)
async def start_training(request: TrainRequest):
    processed_dataset_id = request.processed_dataset_id
    base_model_id = request.training_config.base_model_id
    job_id = make_job_id(processed_dataset_id, base_model_id, request)

    if request.export == "hfhub" and not request.hf_repo_id:
        raise HTTPException(
            status_code=400,
            detail="hf_repo_id is required when export is hfhub",
        )

    # Immediately create job record in Firestore
    job_metadata = JobMetadata(
        job_id=job_id,
        status=JobStatus.QUEUED,
        created_at=datetime.now(timezone.utc),
        updated_at=datetime.now(timezone.utc),
        processed_dataset_id=request.processed_dataset_id,
        base_model_id=request.training_config.base_model_id,
        job_name=request.job_name,
    )
    job_manager.ensure_job_document_exists(job_id, job_metadata)

<<<<<<< HEAD
@app.post("/inference/{job_id}", response_model=InferenceResponse)
async def inference(job_id: str, request: InferenceRequest):
    """Run inference using a trained adapter"""
    prompt = request.prompt
    if not prompt:
        raise HTTPException(status_code=400, detail="prompt is required")

    try:
        login_hf(request.hf_token)

        # Determine storage type from job_id format (hfhub has "/" in repo names)
        storage_type = "hfhub" if "/" in job_id else "gcs"

        output = run_inference(job_id, prompt, storage_type)
        return {"result": output}
    except FileNotFoundError:
        raise HTTPException(status_code=404, detail="Adapter not found")
=======
    # Upload config to GCS
    try:
        storage_client = storage.Client()
        bucket = storage_client.bucket(GCS_CONFIG_BUCKET)
        blob = bucket.blob(f"{job_id}.json")
        blob.upload_from_string(
            json.dumps(request.model_dump()), content_type="application/json"
        )
        logging.info(
            f"Uploaded training config to gs://{GCS_CONFIG_BUCKET}/{job_id}.json"
        )
>>>>>>> 89291289
    except Exception as e:
        logging.error(f"Failed to upload config to GCS: {str(e)}")
        raise HTTPException(
            status_code=500, detail=f"Failed to upload config to GCS: {str(e)}"
        )

    try:
        client = run_v2.JobsClient()
        job_name = f"projects/{project_id}/locations/{REGION}/jobs/{JOB_NAME}"
        run_request = run_v2.RunJobRequest(
            name=job_name,
            overrides=run_v2.RunJobRequest.Overrides(
                container_overrides=[
                    run_v2.RunJobRequest.Overrides.ContainerOverride(
                        env=[run_v2.EnvVar(name="JOB_ID", value=job_id)]
                    )
                ]
            ),
        )
        _ = client.run_job(request=run_request)

        # NOTE: We don't need to wait for the job to complete
        # because the job will be tracked in firestore
        # If needed you can do response = operation.result()

        return JobSubmitResponse(job_id=job_id)
    except Exception as e:
        logging.error(f"Failed to start training job: {str(e)}")
        raise HTTPException(
            status_code=500, detail=f"Failed to start training job: {str(e)}"
        )


@app.get("/jobs/{job_id}/status", response_model=JobStatusResponse)
async def get_job_status(job_id: str):
    job_data = job_manager.get_job_status_dict(job_id)
    if not job_data:
        logging.error(f"Job not found: {job_id}")
        raise HTTPException(status_code=404, detail="Job not found")
    return job_data


if __name__ == "__main__":
    port = int(os.getenv("PORT", 8080))
    uvicorn.run(app, host="0.0.0.0", port=port)<|MERGE_RESOLUTION|>--- conflicted
+++ resolved
@@ -26,10 +26,6 @@
     format="%(asctime)s - %(levelname)s - %(message)s",
 )
 
-<<<<<<< HEAD
-# Training metrics will be available via REST API endpoints
-=======
->>>>>>> 89291289
 logging.info("✅ Training service ready")
 
 project_id = os.getenv("PROJECT_ID")
@@ -41,20 +37,6 @@
 REGION = os.getenv("REGION", "us-central1")
 JOB_NAME = os.getenv("TRAINING_JOB_NAME", "training-job")
 GCS_CONFIG_BUCKET = os.getenv("GCS_CONFIG_BUCKET_NAME", "gemma-train-config")
-
-
-def login_hf(hf_token: str = None):
-    """
-    Login to Hugging Face.
-    For now we support env variable for dev but in prod we will just raise an error.
-    Login is required for pushing and pulling models since Gemma3 is a gated model.
-    """
-    token = hf_token or os.environ.get("HUGGINGFACE_TOKEN")
-    if token:
-        login(token=token)
-        logging.info("Logged into Hugging Face")
-    else:
-        logging.warning("HF Token not provided. Hugging Face login skipped.")
 
 
 @app.get("/health")
@@ -80,21 +62,10 @@
 async def list_jobs():
     """List all jobs with job_id and job_name."""
     try:
-<<<<<<< HEAD
-        if request.export == "hfhub" and not request.hf_repo_id:
-            raise HTTPException(
-                status_code=400, detail="hf_repo_id is required for Hugging Face export"
-            )
-
-        login_hf(request.hf_token)
-        training_service = TrainingService.from_provider(request.model_config.provider)
-        return training_service.run_training(request)
-=======
         jobs = job_manager.list_jobs()
         # Only return jobs that have a job_id
         job_entries = [JobListEntry(**job) for job in jobs if job.get("job_id")]
         return JobListResponse(jobs=job_entries)
->>>>>>> 89291289
     except Exception as e:
         logging.error(f"Failed to list jobs: {str(e)}")
         raise HTTPException(status_code=500, detail="Failed to list jobs")
@@ -124,25 +95,6 @@
     )
     job_manager.ensure_job_document_exists(job_id, job_metadata)
 
-<<<<<<< HEAD
-@app.post("/inference/{job_id}", response_model=InferenceResponse)
-async def inference(job_id: str, request: InferenceRequest):
-    """Run inference using a trained adapter"""
-    prompt = request.prompt
-    if not prompt:
-        raise HTTPException(status_code=400, detail="prompt is required")
-
-    try:
-        login_hf(request.hf_token)
-
-        # Determine storage type from job_id format (hfhub has "/" in repo names)
-        storage_type = "hfhub" if "/" in job_id else "gcs"
-
-        output = run_inference(job_id, prompt, storage_type)
-        return {"result": output}
-    except FileNotFoundError:
-        raise HTTPException(status_code=404, detail="Adapter not found")
-=======
     # Upload config to GCS
     try:
         storage_client = storage.Client()
@@ -154,7 +106,6 @@
         logging.info(
             f"Uploaded training config to gs://{GCS_CONFIG_BUCKET}/{job_id}.json"
         )
->>>>>>> 89291289
     except Exception as e:
         logging.error(f"Failed to upload config to GCS: {str(e)}")
         raise HTTPException(
