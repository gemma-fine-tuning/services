--- conflicted
+++ resolved
@@ -5,24 +5,10 @@
 readme = "README.md"
 requires-python = ">=3.12"
 dependencies = [
-<<<<<<< HEAD
-    "accelerate==1.4.0",
-    "bitsandbytes==0.45.3",
-    "datasets==3.3.2",
-    "evaluate==0.4.3",
-    "flask>=3.1.1",
-    "huggingface-hub>=0.32.4",
-    "peft==0.14.0",
-    "torch>=2.7.1",
-    "transformers>=4.52.4",
-    "trl==0.15.2",
-    "unsloth"
-=======
     "google-cloud-storage==2.10.0",
     "google-cloud-firestore>=2.11.0",
     "google-cloud-run>=0.10.18",
     "setuptools",
     "fastapi==0.104.1",
     "uvicorn[standard]==0.24.0"
->>>>>>> 89291289
 ]